import multiprocessing

from neo4j import GraphDatabase
import time
from scipy.spatial.distance import cosine
from concurrent.futures import ProcessPoolExecutor
import numpy as np
from numpy.linalg import norm


def calculate_cosine(zipped_input):
    threshold = 0.90
    new_embedding, model_id, model_embedding = zipped_input
    # model_id = record['model_id']
    # model_embedding = record['model_embedding']
    # similarity = cosine(new_embedding, model_embedding)
    similarity = np.dot(new_embedding, model_embedding) / (norm(new_embedding) * norm(model_embedding))

    if similarity > threshold:
        return similarity, model_id


class GraphDB:
    _instance = None

    def __new__(cls, uri, user, password):
        if cls._instance is None:
            cls._instance = super().__new__(cls)
            cls._instance.driver = GraphDatabase.driver(uri, auth=(user, password))
        return cls._instance

    def close(self):
        if self.driver:
            self.driver.close()

    def insert_base_mc(self, metadata):
        with self.driver.session() as session:
            query = """
               CREATE (mc:ModelCard {external_id: $id, name: $name, version: $version, short_description: $short_description,
                                          full_description: $full_description, keywords: $keywords, author: $author,
                                          input_data: $input_data, output_data: $output_data, input_type: $input_type,
                                          categories: $category, embedding: $embedding})
               """
            session.run(query, metadata)

    def insert_ai_model(self, model_card_id, ai_model_metadata):
        model_id = str(model_card_id + "-model")
        with self.driver.session() as session:
            query = """
               CREATE (model:Model {model_id: $id, name: $name, version: $version, description: $description,
                                   owner: $owner, location: $location, license: $license, framework: $framework, 
                                   model_type: $model_type, test_accuracy: $test_accuracy, 
                                   foundational_model: $foundational_model})
            """
            session.run(query, ai_model_metadata, id=model_id)

            metrics = ai_model_metadata['metrics']
            for key, value in metrics.items():
                key = key.replace(" ", "_")
                query = f"""
                            MATCH (model:Model {{model_id: $model_id}})
                            SET model.{key} = $value
                            """
                session.run(query, model_id=model_id, value=value)

            query = """
                MATCH (model:Model {model_id: $model_id}), (mc:ModelCard {external_id: $mc_id})
                CREATE (model)<-[:USED]-(mc)
                """
            session.run(query, model_id=model_id, mc_id=model_card_id)

            foundational_model = ai_model_metadata['foundational_model']
            if foundational_model is not None:
                query = """
                                MATCH (mc:ModelCard {external_id: $mc_id}), (foundational_model:ModelCard {external_id: $fc_id})
                                CREATE (mc)-[:USED_BY]->(foundational_model)
                                """
                session.run(query, fc_id=foundational_model, mc_id=model_card_id)

    def insert_bias_analysis_metadata(self, model_card_id, bias_id, bias_analysis_metadata):
        bias_name = model_card_id + "bias_analysis"
        with self.driver.session() as session:
            query = """
            CREATE (bias_analysis:BiasAnalysis {external_id: $id, name: $name})
            """
            session.run(query, name=bias_name, id=bias_id)

            for key, value in bias_analysis_metadata.items():
                key = key.replace(" ", "_")
                query = f"""
                            MATCH (ba:BiasAnalysis {{external_id: $bias_id}})
                            SET ba.{key} = $value
                            """
                session.run(query, bias_id=bias_id, value=value)

            query = """
                    MATCH (ba:BiasAnalysis {external_id: $bias_id}), (mc:ModelCard {external_id: $mc_id})
                    CREATE (ba)<-[:BIAS_ANALYSIS]-(mc)
                    """
            session.run(query, bias_id=bias_id, mc_id=model_card_id)

    def insert_xai_analysis_metadata(self, model_card_id, xai_id, xai_analysis_metadata):
        xai_name = model_card_id + "xai_analysis"

        with self.driver.session() as session:
            query = """
            CREATE (xai:ExplainabilityAnalysis {external_id: $id, name: $name})
            """
            session.run(query, name=xai_name, id=xai_id)

            for key, value in xai_analysis_metadata.items():
                key = key.replace(" ", "_")
                query = f"""
                            MATCH (xai:ExplainabilityAnalysis {{external_id: $bias_id}})
                            SET xai.{key} = $value
                            """
                session.run(query, bias_id=xai_id, value=value)

            query = """
                    MATCH (xai:ExplainabilityAnalysis {external_id: $xai_id}), (mc:ModelCard {external_id: $mc_id})
                    CREATE (xai)<-[:XAI_ANALYSIS]-(mc)
                    """
            session.run(query, xai_id=xai_id, mc_id=model_card_id)

    def connect_datasheet_mc(self, datasheet_id, mc_id):
        """
        Connects the datasheet and the Model Card.
        :param datasheet_id:
        :param mc_id:
        :return:
        """
        with self.driver.session() as session:
            query = """
                                MATCH (ds:Datasheet {external_id: $data_id}), (mc:ModelCard {external_id: $mc_id})
                                CREATE (mc)-[:TRAINED_ON]->(ds)
                                """
            session.run(query, data_id=datasheet_id, mc_id=mc_id)

    def insert_deployment(self, deployment):
        """
        Add deployment information
        :param self:
        :param device_id:
        :param model_id:
        :param deployment:
        :return:
        """
        with self.driver.session() as session:
            query = """
                       CREATE (d:Deployment {external_id: $id, name: $id, start_time: $start_time, end_time: $end_time, 
                       duration_minutes: $duration_minutes, deployment_environment: $deployment_environment, 
                       deployment_location: $deployment_location, power_consumption_average_watts: $power_consumption_average_watts,
                       power_consumption_peak_watts: $power_consumption_peak_watts, cpu_consumption_average_percentage: $cpu_consumption_average_percentage,
                       cpu_consumption_peak_percentage: $cpu_consumption_peak_percentage, 
                       gpu_consumption_average_percentage: $gpu_consumption_average_percentage,
                       gpu_consumption_peak_percentage: $gpu_consumption_peak_percentage,
                       requests_served: $requests_served, mean_accuracy: $mean_accuracy, mean_latency_ms: $mean_latency_ms})
                       """
            session.run(query, deployment)

        with self.driver.session() as session:
            query = """
                                    MATCH (ed:EdgeDevice {external_id: $device_id}), (dep:Deployment {external_id: $dept_id})
                                    CREATE (dep)-[:On_Device_Type]->(ed)
                                    """
            session.run(query, deployment, device=deployment['device_id'], dept_id=deployment['id'])

            query = """
                                                MATCH (mc:ModelCard {external_id: $mc_id}), (dep:Deployment {external_id: $dept_id})
                                                CREATE (mc)-[:Deployed_On]->(dep)
                                                """
            session.run(query, deployment, mc_id=deployment['model_id'], dept_id=deployment['id'])

    def insert_datasheet(self, datasheet):
        """
        Adds the datasheet information into the graph.
        :param datasheet:
        :return:
        """
        with self.driver.session() as session:
            query = """
                   CREATE (d:Datasheet {external_id: $id, name: $name, description: $description, source: $source, download_url: $download_url,
                            version: $version, license: $license, doi: $doi, target_variable: $target_variable, categories: $categories, 
                            datapoints: $datapoints, missing_values: $missing_values, attribute_types: $attribute_types})
                   """
            session.run(query, datasheet)

            additional_metadata = datasheet['additional_metadata']
            for key in additional_metadata.keys():
                value = additional_metadata[key]
                key = key.replace(" ", "_")
                query = f"""
                                            MATCH (d:Datasheet {{external_id: $data_id}})
                                            SET d.{key} = $value
                                            """
                session.run(query, data_id=datasheet["id"], value=value)

    def insert_device(self, device):
        """
        Adds the device information into the graph.
        :param device:
        :return:
        """
        with self.driver.session() as session:
            query = """
                       CREATE (d:EdgeDevice {external_id: $id, name: $name, description: $description})
                       """
            session.run(query, device)

            for key, value in device.items():
                if key not in ["id", "name", "description"]:
                    key = key.replace(" ", "_")
                    query = f"""
                                                MATCH (d:EdgeDevice {{external_id: $data_id}})
                                                SET d.{key} = $value
                                                """
                    session.run(query, data_id=device["id"], value=value)

    def infer_versioning(self, model_card, threshold=0.95, max_nodes=1000):
        """
        Compare the inserting model with the existing models for version inferencing using cosine similarity analysis
        on the NLP processed vectors
        :param model_card:
        :param threshold: threshold for similarity for it to be a version
        :return:
        """
        # query = """
        #         MATCH (mc:ModelCard)
        #         WITH mc.external_id AS model_id, mc.v_embedding AS model_embedding
        #         WHERE NOT (mc.external_id = $mc_id)
        #         MATCH (given_model:ModelCard{external_id: $mc_id})
        #         WITH model_id, model_embedding, given_model.v_embedding AS given_embedding
        #         WITH model_id, gds.similarity.cosine(model_embedding, given_embedding) AS similarity
        #         WHERE similarity > $threshold
        #         RETURN model_id, similarity
        # """
        query = """        
                        MATCH (mc:ModelCard{external_id: $mc_id})
                        WITH mc.external_id AS model_id, mc.embedding AS given_embedding
                        CALL db.index.vector.queryNodes('modelEmbeddings', $num_nodes, given_embedding) yield node, score 
                        WHERE score > $threshold
                        RETURN score, node.external_id AS model_id
                """

        version_search_start_time = time.time()
        with self.driver.session() as session:
            result = session.run(query, mc_id=model_card['id'], threshold=threshold, num_nodes=max_nodes)
            records = list(result)

        version_search_total_time = time.time() - version_search_start_time

        # version_list = []
        # model_embedding = model_card['v_embedding']
        # for record in records:
        #     rs = self.calculate_cosine(model_embedding, record)
        #     if rs is not None:
        #         version_list.append(rs)

        # with ProcessPoolExecutor() as executor:
        #     results = list(executor.map(calculate_cosine, [(model_embedding, record['model_id'], record['model_embedding']) for record in records]))

        #     # Filter out None results
        # version_list = [rs for rs in results if rs is not None]
        #
        #
        version_query = """
        MATCH (mc1:ModelCard {external_id: $mc1_id}), (mc2:ModelCard {external_id: $mc2_id})
        CREATE (mc1)-[r1:VERSION_OF {value: $similarity}]->(mc2)
        CREATE (mc2)-[r2:VERSION_OF {value: $similarity}]->(mc1)
        RETURN r1
        """
        version_ingest_start_time = time.time()

        for record in records:
            model_id = record['model_id']
            similarity = record['score']
            if model_id == model_card['id']:
                continue
            with self.driver.session() as session:
                session.run(version_query, mc1_id=model_card['id'], mc2_id=model_id, similarity=similarity)

        version_ingest_total_time = time.time() - version_ingest_start_time

        return version_ingest_total_time, version_search_total_time

    def get_all_modelcards(self, limit=1000):
        """
        Retrieve all the model cards.
        :return:
        """
        query = """
            MATCH (mc:ModelCard)
            RETURN mc.external_id as mc_id, mc.name as name, mc.version as version, 
            mc.short_description as short_description
            LIMIT $limit
        """

        records = []
        with self.driver.session() as session:
            result = session.run(query, query_embedding=query, limit=limit)
            records = list(result)
        return records

    def get_model_location(self, model_id):
        """
        Retrieve download location for a given model
        :return:
        """
        query = """
           MATCH (n:Model {model_id: $model_id}) 
           RETURN n.model_id as model_id, n.name as name, n.version as version, n.location as download_url 
        """

        record = None
        with self.driver.session() as session:
            result = session.run(query, model_id=model_id)
            record = result.single()

        return record

    def rag_search(self, embedded_query, threshold=0.80, max_nodes=5):
        """
        Searches the knowledge graph based on the embedded query using cosine similarity and returns the results.
        :param model_card:
        :param threshold: threshold for similarity for it to be a version
        :return:
        """
        query = """        
                            CALL db.index.vector.queryNodes('modelEmbeddings', $num_nodes, $query_embedding) yield node, score 
                            WHERE score > $threshold
                            RETURN score, node.external_id AS model_id
                    """

        version_search_start_time = time.time()
        records = []
        with self.driver.session() as session:
            result = session.run(query, query_embedding=embedded_query, threshold=threshold, num_nodes=max_nodes)
            records = list(result)
        return records

    def full_text_search(self, prompt, max_nodes=10):
        """
        Searches the knowledge graph using the full text indexes on Model Cards.
        :return: list of model cards
        """
        query = """        
                 CALL db.index.fulltext.queryNodes("mcFullIndex", $prompt) YIELD node, score
                RETURN node.external_id as mc_id, node.name as name, node.version as version, 
                node.short_description as short_description, score as score
                LIMIT $num_nodes
                """
        version_search_start_time = time.time()
        records = []
        with self.driver.session() as session:
            result = session.run(query, prompt=prompt, num_nodes=max_nodes)
            records = list(result)
        return records

    def versioning_perf_test(self, model_card, threshold=0.95, max_nodes=3000):
        """
        Compare the inserting model with the existing models for version inferencing using cosine similarity analysis
        on the NLP processed vectors
        :param model_card:
        :param threshold: threshold for similarity for it to be a version
        :return:
        """
        query = """
                MATCH (mc:ModelCard)
                WITH mc.external_id AS model_id, mc.v_embedding AS model_embedding
                MATCH (given_model:ModelCard{external_id: $mc_id})
                WITH model_id, model_embedding, given_model.v_embedding AS given_embedding
                WITH model_id, gds.similarity.cosine(model_embedding, given_embedding) AS similarity
                WHERE similarity > $threshold
                RETURN model_id, similarity
        """

        version_search_start_time = time.time()
        with self.driver.session() as session:
            result = session.run(query, mc_id=model_card['external_id'], threshold=threshold)
            records = list(result)

        print(records)
        version_search_total_time = time.time() - version_search_start_time

        query = """        
                MATCH (mc:ModelCard{external_id: $mc_id})
                WITH mc.external_id AS model_id, mc.embedding AS given_embedding
                CALL db.index.vector.queryNodes('embedding', $num_nodes, given_embedding) yield node, score 
                WHERE score > $threshold
                RETURN score, node.external_id AS id
        """

        version_index_start_time = time.time()
        with self.driver.session() as session:
            indexed_result = session.run(query, mc_id=model_card['external_id'], threshold=threshold,
                                         num_nodes=max_nodes)
            indexed_records = list(indexed_result)

        print(indexed_records)
        version_index_total_time = time.time() - version_index_start_time

        return version_index_total_time, version_search_total_time

    def get_result_query(self, query, parameters):
        with self.driver.session() as session:
            result = session.run(query, parameters).single()
        return result

    def get_deployments(self, model_id):
        query = """
            MATCH (m:Model {model_id: $model_id})-[:HAS_DEPLOYMENT]->(d:Deployment)
            RETURN properties(d) as deployment_info
        """
        with self.driver.session() as session:
            result = session.run(query, model_id=model_id)
            records = [record["deployment_info"] for record in result]
<<<<<<< HEAD
            return records

    def set_model_location(self, model_id, location):
        query = """
            MATCH (m:Model {model_id: $model_id})
            SET m.location = $location
        """
        with self.driver.session() as session:
            session.run(query, model_id=model_id, location=location)
=======
            return records
>>>>>>> 992912ba
<|MERGE_RESOLUTION|>--- conflicted
+++ resolved
@@ -414,7 +414,6 @@
         with self.driver.session() as session:
             result = session.run(query, model_id=model_id)
             records = [record["deployment_info"] for record in result]
-<<<<<<< HEAD
             return records
 
     def set_model_location(self, model_id, location):
@@ -423,7 +422,4 @@
             SET m.location = $location
         """
         with self.driver.session() as session:
-            session.run(query, model_id=model_id, location=location)
-=======
-            return records
->>>>>>> 992912ba
+            session.run(query, model_id=model_id, location=location)