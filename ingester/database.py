--- conflicted
+++ resolved
@@ -492,7 +492,6 @@
             record = result.single()
             return record is not None
 
-<<<<<<< HEAD
     def check_user_exists(self, user_id):
         """
         Check if a user with the given user_id already exists.
@@ -535,9 +534,6 @@
                         SET u.{key} = $value
                     """
                     session.run(query, user_id=user["user_id"], value=value)
-
-=======
->>>>>>> 9eefe7c6
     def insert_device(self, device):
         """
         Adds the device information into the graph.
