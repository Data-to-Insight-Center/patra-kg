--- conflicted
+++ resolved
@@ -99,7 +99,6 @@
 
         return base_mc_id
 
-<<<<<<< HEAD
     def get_unique_id(self, author, name, version):
 
         author = author.lower().replace(" ", "_")
@@ -111,8 +110,6 @@
 
         return unq_id
 
-=======
->>>>>>> cfc5b3cb
     def add_datasheet(self, datasheet):
         self.db.insert_datasheet(datasheet)
 
