import time

from ingester.database import GraphDB
from ingester.graph_embedder import embed_model_versioning
import uuid
import numpy as np

class MCIngester:

    def __init__(self, uri, user, password):
        self.uri = uri
        self.user = user
        self.password = password

        #testing DB connection
        self.test_db_connect()

    def test_db_connect(self):
        try:
            self.db = GraphDB(self.uri, self.user, self.password)
            print("Connected to the Neo4j database.")
        except Exception as e:
            print("Error connecting to the Neo4j database:", str(e))

    def add_mc(self, model_card):
        """
        Add model cards to the Knowledge Graph
        :param base_mc:
        :param bias_analysis:
        :param ai_model_metadata:
        :param xai_metadata:
        :return:
        """
        exists, model_id = self.db.check_mc_exists(model_card)
<<<<<<< HEAD
        print(model_id,exists)
=======
>>>>>>> eb37842a
        if exists:
            return exists, model_id

        if 'id' not in model_card:
            random_uid = uuid.uuid4()
            model_card['id'] = str(random_uid)

        embedding_start_time = time.time()

        version_embedding = embed_model_versioning(model_card)

        model_card['embedding'] = version_embedding

        embedding_total_time = time.time() - embedding_start_time

        self.db.insert_base_mc(model_card)

        base_mc_id = model_card['id']
        datasheet_id = model_card['input_data']
        self.db.connect_datasheet_mc(datasheet_id, base_mc_id)
        self.db.insert_ai_model(base_mc_id, model_card['ai_model'])

        bias_analysis = model_card["bias_analysis"]
        if bias_analysis is not None:
            bias_id = base_mc_id + "-bias"
            self.db.insert_bias_analysis_metadata(base_mc_id, bias_id, bias_analysis)

        xai_analysis = model_card["xai_analysis"]
        if xai_analysis is not None:
            xai_id = base_mc_id + "-xai"
            self.db.insert_xai_analysis_metadata(base_mc_id, xai_id, xai_analysis)

        foundational_location = model_card['foundational_model']
        print(foundational_location)
        if foundational_location is not None:
            self.db.connect_foundational_model(base_mc_id, foundational_location)

        # infer versioning
        version_ingest_total_time, version_search_total_time = self.db.infer_versioning(model_card)
        version_ingest_total_time, version_search_total_time = 0, 0

        return exists,base_mc_id

    def update_mc(self, model_card):
        """
        update existing model card
        :param base_mc:
        :param bias_analysis:
        :param ai_model_metadata:
        :param xai_metadata:
        :return:
        """
        base_mc_id = self.db.check_update_mc(model_card)
        if base_mc_id:
            self.db.update_base_mc(base_mc_id, model_card)
            self.db.update_ai_model(base_mc_id, model_card['ai_model'])

            bias_analysis = model_card["bias_analysis"]
            if bias_analysis is not None:
                bias_id = base_mc_id + "-bias"
                self.db.update_bias_analysis_metadata(base_mc_id, bias_id, bias_analysis)

            xai_analysis = model_card["xai_analysis"]
            if xai_analysis is not None:
                xai_id = base_mc_id + "-xai"
                self.db.update_xai_analysis_metadata(base_mc_id, xai_id, xai_analysis)

        return base_mc_id

    def add_datasheet(self, datasheet):
        self.db.insert_datasheet(datasheet)

    def add_device(self, device):
        self.db.insert_device(device)

    def add_deployment(self, deployment):
        self.db.insert_deployment(deployment)

    def version_perf_test(self, model_card):
        return self.db.versioning_perf_test(model_card)<|MERGE_RESOLUTION|>--- conflicted
+++ resolved
@@ -32,10 +32,6 @@
         :return:
         """
         exists, model_id = self.db.check_mc_exists(model_card)
-<<<<<<< HEAD
-        print(model_id,exists)
-=======
->>>>>>> eb37842a
         if exists:
             return exists, model_id
 
