version: '3.8'

services:
  patra-neo4j:
    image: neo4j:5.21.0-community
    container_name: patra_neo4j_server
    ports:
      - "7474:7474"
      - "7687:7687"
    environment:
      - NEO4J_AUTH=neo4j/PWD_HERE
      - NEO4J_apoc_export_file_enabled=true
      - NEO4J_apoc_import_file_enabled=true
      - NEO4J_apoc_import_file_use__neo4j__config=true
      - NEO4JLABS_PLUGINS=["apoc", "graph-data-science"]
      - NEO4J_dbms_security_procedures_whitelist=gds.*, apoc.*
      - NEO4J_dbms_security_procedures_unrestricted=gds.*, apoc.*
    healthcheck:
      test: ["CMD-SHELL", "neo4j-admin check-consistency"]
      interval: 10s
      timeout: 5s
      retries: 5
    networks:
      - patra-network

  patra-server:
<<<<<<< HEAD
    image: patra-server:latest
=======
    image: iud2i/patra-server:latest
>>>>>>> 4bddda64
    container_name: patra_kg_server
    ports:
      - "5002:5002"
    depends_on:
      - patra-neo4j
    environment:
      - OPENAI_API_KEY=${OPENAI_API_KEY}
      - NEO4J_URI=bolt://patra-neo4j:7687
      - NEO4J_USER=neo4j
      - NEO4J_PWD=PWD_HERE
    networks:
      - patra-network

networks:
  patra-network:<|MERGE_RESOLUTION|>--- conflicted
+++ resolved
@@ -24,11 +24,7 @@
       - patra-network
 
   patra-server:
-<<<<<<< HEAD
-    image: patra-server:latest
-=======
     image: iud2i/patra-server:latest
->>>>>>> 4bddda64
     container_name: patra_kg_server
     ports:
       - "5002:5002"
