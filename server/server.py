--- conflicted
+++ resolved
@@ -183,11 +183,7 @@
     @api.param('version', 'Model version')
     def get(self):
         """
-<<<<<<< HEAD
-        Generate a PID for a given author, name, and version.
-=======
         Generates a model_id for a given author, name, and version.
->>>>>>> ad571d0a
         Returns:
             201: New PID for that combination
             409: PID already exists; user must update version
