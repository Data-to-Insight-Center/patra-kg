--- conflicted
+++ resolved
@@ -1,13 +1,8 @@
+import os
 import logging
-import os
 from urllib.parse import urlparse
 
-<<<<<<< HEAD
-import jwt
-from flask import Flask, request, jsonify
-=======
 from flask import Flask, request, jsonify, Response
->>>>>>> 4632f6dc
 from flask_restx import Api, Resource
 
 from ingester.neo4j_ingester import MCIngester
@@ -27,8 +22,6 @@
 api = Api(app, version='1.0', title='Patra API',
           description='API to interact with Patra Knowledge Graph',
           doc='/swagger')
-
-PUBLIC_KEY = os.getenv("TAPIS_PUBLIC_KEY")
 
 
 @app.route('/')
