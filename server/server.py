--- conflicted
+++ resolved
@@ -334,7 +334,6 @@
             return {"error": f"Failed to register device: {str(e)}"}, 500
 
 
-<<<<<<< HEAD
 @api.route('/register_user')
 class RegisterUser(Resource):
     def post(self):
@@ -366,9 +365,5 @@
         except Exception as e:
             logging.error(f"Failed to register user: {str(e)}")
             return {"error": f"Failed to register user: {str(e)}"}, 500
-
-
-=======
->>>>>>> 9eefe7c6
 if __name__ == '__main__':
     app.run(debug=True, host='0.0.0.0', port=5002)