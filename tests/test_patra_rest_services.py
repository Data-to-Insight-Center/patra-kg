import json
import os
import sys
from unittest.mock import MagicMock

import pytest
import requests

BASE_URL = "http://localhost:5002"


def load_json(filename):
    path = os.path.join(os.path.dirname(__file__), f"../examples/model_cards/{filename}")
    with open(path, "r") as file:
        return json.load(file)


def load_datasheet_json(filename):
    path = os.path.join(os.path.dirname(__file__), f"../examples/datasheets/{filename}")
    with open(path, "r") as file:
        return json.load(file)


def dummy_response(status_code, json_data):
    resp = MagicMock()
    resp.status_code = status_code
    resp.json.return_value = json_data
    return resp


@pytest.fixture
def client(monkeypatch):
    sys.path.insert(0, os.path.join(os.path.dirname(__file__), ".."))
    from server.server import app
    app.config['TESTING'] = True
    with app.test_client() as client:
        yield client


def test_upload_datasheet(monkeypatch):
    datasheet_data = load_datasheet_json("imagenet.json")
    dummy = dummy_response(200, {"message": "Successfully uploaded the datasheet"})
    monkeypatch.setattr(requests, "post", lambda url, json: dummy)
    response = requests.post(f"{BASE_URL}/upload_ds", json=datasheet_data)
    assert response.status_code == 200
    assert "Successfully uploaded the datasheet" in response.json().get("message", "")


def test_upload_new_model_card(monkeypatch):
    data = load_json("tensorflow_titanic_MC.json")
    dummy = dummy_response(200, {"message": "Successfully uploaded the model card", "model_card_id": "dummy_id"})
    monkeypatch.setattr(requests, "post", lambda url, json: dummy)
    response = requests.post(f"{BASE_URL}/upload_mc", json=data)
    assert response.status_code == 200
    assert "Successfully uploaded the model card" in response.json().get("message", "")


def test_upload_duplicate_model_card(monkeypatch):
    data = load_json("tesorflow_adult_nn_MC.json")
    responses = [
        dummy_response(200, {"message": "Successfully uploaded the model card", "model_card_id": "dummy_id"}),
        dummy_response(200, {"message": "Model card already exists", "model_card_id": "dummy_id"})
    ]
    call_count = 0

    def fake_post(url, json):
        nonlocal call_count
        resp = responses[call_count]
        call_count += 1
        return resp

    monkeypatch.setattr(requests, "post", fake_post)
    resp1 = requests.post(f"{BASE_URL}/upload_mc", json=data)
    resp2 = requests.post(f"{BASE_URL}/upload_mc", json=data)
    assert resp1.status_code == 200
    assert resp2.status_code == 200
    assert "Model card already exists" in resp2.json().get("message", "")


def test_update_model_card(monkeypatch):
    data = load_json("tesorflow_adult_nn_MC.json")
    dummy = dummy_response(200, {"message": "Successfully updated the model card", "model_card_id": "dummy_id"})
    monkeypatch.setattr(requests, "post", lambda url, json: dummy)
    response = requests.post(f"{BASE_URL}/update_mc", json=data)
    assert response.status_code == 200
    assert "Successfully updated the model card" in response.json().get("message", "")


def test_download_model_card(monkeypatch):
    model_card_id = "dummy_model_card_id"
    dummy = dummy_response(200, {"external_id": "dummy_external_id"})
    monkeypatch.setattr(requests, "get", lambda url, params: dummy)
    response = requests.get(f"{BASE_URL}/download_mc", params={"id": model_card_id})
    assert response.status_code == 200
    assert "external_id" in response.json()


def test_download_url(monkeypatch):
    model_id = "dummy_model_id-model"
    dummy = dummy_response(200, {"download_url": "http://dummy-download-url"})
    monkeypatch.setattr(requests, "get", lambda url, params: dummy)
    response = requests.get(f"{BASE_URL}/download_url", params={"model_id": model_id})
    assert response.status_code == 200
    assert "download_url" in response.json()


def test_list_models(monkeypatch):
    dummy = dummy_response(200, ["model1", "model2"])
    monkeypatch.setattr(requests, "get", lambda url, **kwargs: dummy)
    response = requests.get(f"{BASE_URL}/list")
    assert response.status_code == 200
    assert isinstance(response.json(), list)


def test_deployment_info(monkeypatch):
    model_id = "dummy_model_id-model"
    dummy = dummy_response(200, {"deployments": ["dep1", "dep2"]})
    monkeypatch.setattr(requests, "get", lambda url, params: dummy)
    response = requests.get(f"{BASE_URL}/model_deployments", params={"model_id": model_id})
    assert response.status_code == 200


def test_update_model_location(monkeypatch):
    data = {"model_id": "dummy_model_id-model", "location": "http://new-location.com/model"}
    dummy = dummy_response(200, {"message": "Model location updated successfully"})
    monkeypatch.setattr(requests, "post", lambda url, json: dummy)
    response = requests.post(f"{BASE_URL}/update_model_location", json=data)
    assert response.status_code == 200
    assert "Model location updated successfully" in response.json().get("message", "")


def test_get_model_id(monkeypatch):
    dummy = dummy_response(201, {"pid": "dummy_pid"})
    monkeypatch.setattr(requests, "get", lambda url, params: dummy)
    response = requests.get(f"{BASE_URL}/get_model_id", params={"name": "model", "author": "author", "version": "1.0"})
    assert response.status_code == 201


def test_get_huggingface_credentials_success(client, monkeypatch):
    monkeypatch.setenv("HF_HUB_USERNAME", "hf_user")
    monkeypatch.setenv("HF_HUB_TOKEN", "hf_token")
    response = client.get("/get_huggingface_credentials")
    assert response.status_code == 200
    data = response.get_json()
    assert data.get("username") == "hf_user"
    assert data.get("token") == "hf_token"


def test_get_huggingface_credentials_failure(client, monkeypatch):
    monkeypatch.delenv("HF_HUB_USERNAME", raising=False)
    monkeypatch.delenv("HF_HUB_TOKEN", raising=False)
    response = client.get("/get_huggingface_credentials")
    assert response.status_code == 400
    data = response.get_json()
    assert "error" in data


def test_get_github_credentials_success(client, monkeypatch):
    monkeypatch.setenv("GH_HUB_USERNAME", "gh_user")
    monkeypatch.setenv("GH_HUB_TOKEN", "gh_token")
    response = client.get("/get_github_credentials")
    assert response.status_code == 200
    data = response.get_json()
    assert data.get("username") == "gh_user"
    assert data.get("token") == "gh_token"


def test_get_github_credentials_failure(client, monkeypatch):
    monkeypatch.delenv("GH_HUB_USERNAME", raising=False)
    monkeypatch.delenv("GH_HUB_TOKEN", raising=False)
    response = client.get("/get_github_credentials")
    assert response.status_code == 400
    data = response.get_json()
    assert "error" in data


def test_upload_model_card_with_deployment_info(monkeypatch):
    # Create a test model card with deployment information in ai_model section
    data = load_json("tesorflow_adult_nn_MC.json")
    # Add deployment strategy and testing information to ai_model section
    data["ai_model"]["deployment_strategy"] = "ultralytics"
    data["ai_model"]["deployment_tested"] = ["x86", "arm64"]
    
    dummy = dummy_response(200, {"message": "Successfully uploaded the model card", "model_card_id": "dummy_id"})
    monkeypatch.setattr(requests, "post", lambda url, json: dummy)
    response = requests.post(f"{BASE_URL}/upload_mc", json=data)
    assert response.status_code == 200
    assert "Successfully uploaded the model card" in response.json().get("message", "")


def test_upload_model_card_missing_inference_labels(monkeypatch):
    data = load_json("tensorflow_titanic_MC.json")
    dummy = dummy_response(200, {"message": "Successfully uploaded the model card", "model_card_id": "dummy_id"})
    monkeypatch.setattr(requests, "post", lambda url, json: dummy)
    response = requests.post(f"{BASE_URL}/upload_mc", json=data)
    assert response.status_code == 200
    assert "Successfully uploaded the model card" in response.json().get("message", "")


def test_register_device_success(client, monkeypatch):
    """Test successful device registration"""
    device_data = {
        "device_id": "test-device-001",
        "device_type": "jetson-nano",
        "location": "test-lab",
        "platform": "x86_64"
    }
    
    # Mock the database operations
    monkeypatch.setattr("ingester.neo4j_ingester.MCIngester.check_device_exists", lambda self, device_id: False)
    monkeypatch.setattr("ingester.neo4j_ingester.MCIngester.add_device", lambda self, device: None)
    
    response = client.post("/register_device", json=device_data)
    assert response.status_code == 201
    data = response.get_json()
    assert data.get("message") == "Device registered successfully"


def test_register_device_missing_device_id(client):
    """Test device registration with missing device_id"""
    device_data = {
        "device_type": "jetson-nano",
        "location": "test-lab"
    }
    
    response = client.post("/register_device", json=device_data)
    assert response.status_code == 400
    data = response.get_json()
    assert "device_id is required" in data.get("error", "")


def test_register_device_duplicate_id(client, monkeypatch):
    """Test device registration with duplicate device_id"""
    device_data = {
        "device_id": "test-device-001",
        "device_type": "jetson-nano"
    }
    
    # Mock that device already exists
    monkeypatch.setattr("ingester.neo4j_ingester.MCIngester.check_device_exists", lambda self, device_id: True)
    
    response = client.post("/register_device", json=device_data)
    assert response.status_code == 409
    data = response.get_json()
    assert "Device with this ID already exists" in data.get("error", "")


<<<<<<< HEAD
def test_register_user_success(client, monkeypatch):
    """Test successful user registration"""
    user_data = {
        "user_id": "test-user-001",
        "email": "test@example.com",
        "full_name": "Test User",
        "organization": "Test University",
        "orcid": "0000-0000-0000-0000"
    }
    
    # Mock the database operations
    monkeypatch.setattr("ingester.neo4j_ingester.MCIngester.check_user_exists", lambda self, user_id: False)
    monkeypatch.setattr("ingester.neo4j_ingester.MCIngester.add_user", lambda self, user: None)
    
    response = client.post("/register_user", json=user_data)
    assert response.status_code == 201
    data = response.get_json()
    assert data.get("message") == "User registered successfully"


def test_register_user_missing_user_id(client):
    """Test user registration with missing user_id"""
    user_data = {
        "email": "test@example.com",
        "full_name": "Test User"
    }
    
    response = client.post("/register_user", json=user_data)
    assert response.status_code == 400
    data = response.get_json()
    assert "user_id is required" in data.get("error", "")


def test_register_user_duplicate_id(client, monkeypatch):
    """Test user registration with duplicate user_id"""
    user_data = {
        "user_id": "test-user-001",
        "email": "test@example.com"
    }
    
    # Mock that user already exists
    monkeypatch.setattr("ingester.neo4j_ingester.MCIngester.check_user_exists", lambda self, user_id: True)
    
    response = client.post("/register_user", json=user_data)
    assert response.status_code == 409
    data = response.get_json()
    assert "User with this ID already exists" in data.get("error", "")


=======
>>>>>>> 9eefe7c6
if __name__ == "__main__":
    pytest.main()<|MERGE_RESOLUTION|>--- conflicted
+++ resolved
@@ -245,7 +245,6 @@
     assert "Device with this ID already exists" in data.get("error", "")
 
 
-<<<<<<< HEAD
 def test_register_user_success(client, monkeypatch):
     """Test successful user registration"""
     user_data = {
@@ -293,9 +292,5 @@
     assert response.status_code == 409
     data = response.get_json()
     assert "User with this ID already exists" in data.get("error", "")
-
-
-=======
->>>>>>> 9eefe7c6
 if __name__ == "__main__":
     pytest.main()